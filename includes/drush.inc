<?php

/**
 * @file
 * The drush API implementation and helpers.
 */

/**
 * @name Error status definitions
 * @{
 * Error code definitions for interpreting the current error status.
 * @see drush_set_error(), drush_get_error(), drush_get_error_log(), drush_cmp_error()
 */

/** The command completed successfully. */
define('DRUSH_SUCCESS', 0);
/** The command could not be completed because the framework has specified errors that have occured. */
define('DRUSH_FRAMEWORK_ERROR', 1);
/** The command that was executed resulted in an application error,
The most commom causes for this is invalid PHP or a broken SSH
pipe when using drush_backend_invoke in a distributed manner. */
define('DRUSH_APPLICATION_ERROR', 255);

/**
 * @} End of "name Error status defintions".
 */

/**
 * The number of bytes in a kilobyte. Copied from Drupal.
 */
define('DRUSH_KILOBYTE', 1024);

/**
 * Default amount of time, in seconds, to cache downloads via
 * drush_download_file(). One day is 86400 seconds.
 */
define('DRUSH_CACHE_LIFETIME_DEFAULT', 86400);

/**
 * Include a file, selecting a version specific file if available.
 *
 * For example, if you pass the path "/var/drush" and the name
 * "update" when bootstrapped on a Drupal 6 site it will first check for
 * the presence of "/var/drush/update_6.inc" in include it if exists. If this
 * file does NOT exist it will proceed and check for "/var/drush/update.inc".
 * If neither file exists, it will return FALSE.
 *
 * @param $path
 *   The path you want to search.
 * @param $name
 *   The file base name you want to include (not including a version suffix
 *   or extension).
 * @param $version
 *   The version suffix you want to include (could be specific to the software
 *   or platform your are connecting to) - defaults to the current Drupal core
 *   major version.
 * @param $extension
 *   The extension - defaults to ".inc".
 *
 * @return
 *   TRUE if the file was found and included.
 */
function drush_include($path, $name, $version = NULL, $extension = 'inc') {
  $name = str_replace('-', '_', $name);
  $version = ($version) ? $version : drush_drupal_major_version();

  $file = sprintf("%s/%s_%s.%s", $path, $name, $version, $extension);
  if (file_exists($file)) {
    include_once($file);
    return TRUE;
  }
  $file = sprintf("%s/%s.%s", $path, $name, $extension);
  if (file_exists($file)) {
    include_once($file);
    return TRUE;
  }

  return drush_set_error('DRUSH_INCLUDE_NO_PATH', dt('Unable to include file !name!version!extension or !name!extension from !path.', array('!name' => $name, '!version' => $version, '!extension' => $extension)));
}

/**
 * Provide a version-specific class instance.
 *
 * @param $class_name
 *   The name of the class to instantiate.  Appends the Drupal
 *   major version number to the end of the class name before instantiation.
 * @param $constructor_args
 *   An array of arguments to pass to the class constructor.
 *
 * Example wrapper class to instantiate a widget, called with the
 * arguments for the WIDGET_CLASS constructor:
 *
 *  function drush_WIDGET_CLASS_get_class($widgetName, $widgetStyle) {
 *    retrun drush_get_class('Widget_Class', func_get_args()));
 *  }
 */

function drush_get_class($class_name, $constructor_args = array(), $variations = array()) {
  if (empty($variations)) {
    $variations[] = drush_drupal_major_version();
  }
  for ($i=count($variations); $i >= 0; $i--) {
    $variant_class_name = $class_name . implode('', array_slice($variations, 0, $i));
    if (class_exists($variant_class_name)) {
      $reflectionClass = new ReflectionClass($variant_class_name);
      return $reflectionClass->newInstanceArgs($constructor_args);
    }
  }
  // Something bad happenned. TODO Exception?
  return drush_set_error('DRUSH_GET_CLASS_ERROR', dt('Unable to load class !class', array('!class' => $class_name)));
}

/**
 * Generate an .ini file. used by archive-dump."
 *
 * @param array $ini
 *   A two dimensional associative array where top level are sections and
 *   second level are key => value pairs.
 *
 * @return string
 *   .ini formatted text.
 */
function drush_export_ini($ini) {
  $output = '';
  foreach ($ini as $section => $pairs) {
    if ($section) {
      $output .= "[$section]\n";
    }

    foreach ($pairs as $k => $v) {
      if ($v) {
        $output .= "$k = \"$v\"\n";
      }
    }
  }
  return $output;
}

/**
 * Generate code friendly to the Drupal .info format from a structured array.
 * Mostly copied from http://drupalcode.org/viewvc/drupal/contributions/modules/features/features.export.inc.
 *
 * @param $info
 *   An array or single value to put in a module's .info file.
 *
 * @param boolean $integer_keys
 *   Use integer in keys.
 *
 * @param $parents
 *   Array of parent keys (internal use only).
 *
 * @return
 *   A code string ready to be written to a module's .info file.
 */
function drush_export_info($info, $integer_keys = FALSE, $parents = array()) {
  $output = '';
  if (is_array($info)) {
    foreach ($info as $k => $v) {
      $child = $parents;
      $child[] = $k;
      $output .= drush_export_info($v, $integer_keys, $child);
    }
  }
  else if (!empty($info) && count($parents)) {
    $line = array_shift($parents);
    foreach ($parents as $key) {
      $line .= (!$integer_keys && is_numeric($key)) ? "[]" : "[{$key}]";
    }
    $line .=  " = \"{$info}\"\n";
    return $line;
  }
  return $output;
}

/**
 * Convert a csv string, or an array of items which
 * may contain csv strings, into an array of items.
 *
 * @param $args
 *   A simple csv string; e.g. 'a,b,c'
 *   or a simple list of items; e.g. array('a','b','c')
 *   or some combination; e.g. array('a,b','c') or array('a,','b,','c,')
 *
 * @returns array
 *   A simple list of items (e.g. array('a','b','c')
 */
function _convert_csv_to_array($args) {
  //
  // Step 1: implode(',',$args) converts from, say, array('a,','b,','c,') to 'a,,b,,c,'
  // Step 2: explode(',', ...) converts to array('a','','b','','c','')
  // Step 3: array_filter(...) removes the empty items
  // Step 4: array_map(...) trims extra whitespace from each item
  // (handles csv strings with extra whitespace, e.g. 'a, b, c')
  //
  return array_map('trim', array_filter(explode(',', is_array($args) ? implode(',',$args) : $args)));
}

/**
 * Convert a nested array into a flat array.  Thows away
 * the array keys, returning only the values.
 *
 * @param $args
 *   An array that may potentially be nested.
 *   e.g. array('a', array('b', 'c'))
 *
 * @returns array
 *   A simple list of items (e.g. array('a','b','c')
 */
function drush_flatten_array($a) {
  $result = array();
  if (!is_array($a)) {
    return array($a);
  }
  foreach ($a as $value) {
    $result = array_merge($result, drush_flatten_array($value));
  }
  return $result;
}

/**
 * Get the available global options. Used by help command. Command files may
 * modify this list using hook_drush_help_alter().
 *
 * @param boolean $brief
 *   Return a reduced set of important options. Used by help command.
 *
 * @return
 *   An associative array containing the option definition as the key,
 *   and a descriptive array for each of the available options.  The array
 *   elements for each item are:
 *
 *     - short-form: The shortcut form for specifying the key on the commandline.
 *     - propagate: backend invoke will use drush_get_option to propagate this
 *       option, when set, to any other Drush command that is called.
 *     - context: The drush context where the value of this item is cached.  Used
 *       by backend invoke to propagate values set in code.
 *     - never-post: If TRUE, backend invoke will never POST this item's value
 *       on STDIN; it will always be sent as a commandline option.
 *     - never-propagate: If TRUE, backend invoke will never pass this item on
 *       to the subcommand being executed.
 *     - local-context-only: Backend invoke will only pass this value on for local calls.
 *     - merge: For options such as $options['shell-aliases'] that consist of an array
 *       of items, make a merged array that contains all of the values specified for
 *       all of the contexts (config files) where the option is defined.  The value is stored in
 *       the specified 'context', or in a context named after the option itself if the
 *       context flag is not specified.
 *       IMPORTANT: When the merge flag is used, the option value must be obtained via
 *       drush_get_context('option') rather than drush_get_option('option').
 *     - merge-pathlist: For options such as --include and --config, make a merged list
 *       of options from all contexts; works like the 'merge' flag, but also handles string
 *       values separated by the PATH_SEPARATOR.
 *     - merge-associative: Like 'merge-pathlist', but key values are preserved.
 *     - propagate-cli-value: Used to tell backend invoke to include the value for
 *       this item as specified on the cli.  This can either override 'context'
 *       (e.g., propagate --include from cli value instead of DRUSH_INCLUDE context),
 *       or for an independent global setting (e.g. --user)
 *     - description: The help text for this item. displayed by `drush help`.
 */
function drush_get_global_options($brief = FALSE) {
  $options['root']               = array('short-form' => 'r', 'short-has-arg' => TRUE, 'never-post' => TRUE, 'description' => "Drupal root directory to use (default: current directory).", 'example-value' => 'path');
  $options['uri']                = array('short-form' => 'l', 'short-has-arg' => TRUE, 'never-post' => TRUE, 'description' => 'URI of the drupal site to use (only needed in multisite environments or when running on an alternate port).', 'example-value' => 'http://example.com:8888');
  $options['verbose']            = array('short-form' => 'v', 'context' => 'DRUSH_VERBOSE', 'description' => 'Display extra information about the command.');
  $options['debug']              = array('short-form' => 'd', 'context' => 'DRUSH_DEBUG', 'description' => 'Display even more information, including internal messages.');
  $options['yes']                = array('short-form' => 'y', 'context' => 'DRUSH_AFFIRMATIVE', 'description' => "Assume 'yes' as answer to all prompts.");
  $options['no']                 = array('short-form' => 'n', 'context' => 'DRUSH_NEGATIVE', 'description' => "Assume 'no' as answer to all prompts.");
  $options['simulate']           = array('short-form' => 's', 'context' => 'DRUSH_SIMULATE', 'never-propagate' => TRUE, 'description' => "Simulate all relevant actions (don't actually change the system).");
  $options['pipe']               = array('short-form' => 'p', 'hidden' => TRUE, 'description' => "Emit a compact representation of the command for scripting.");
  $options['help']               = array('short-form' => 'h', 'description' => "This help system.");

  if (!$brief) {
    $options['version']            = array('description' => "Show drush version.");
    $options['php']                = array('description' => "The absolute path to your PHP intepreter, if not 'php' in the path.", 'example-value' => '/path/to/file', 'never-propagate' => TRUE);
    $options['interactive']        = array('short-form' => 'ia', 'description' => "Force interactive mode for commands run on multiple targets (e.g. `drush @site1,@site2 cc --ia`).", 'never-propagate' => TRUE);
    $options['tty']                = array('hidden' => TRUE, 'description' => "Force allocation of tty for remote commands", 'never-propagate' => TRUE);
    $options['quiet']               = array('short-form' => 'q', 'description' => 'Suppress non-error messages.');
    $options['include']             = array('short-form' => 'i', 'short-has-arg' => TRUE, 'context' => 'DRUSH_INCLUDE', 'never-post' => TRUE, 'propagate-cli-value' => TRUE, 'merge-pathlist' => TRUE, 'description' => "A list of additional directory paths to search for drush commands.", 'example-value' => '/path/dir');
    $options['exclude']             = array('propagate-cli-value' => TRUE, 'never-post' => TRUE, 'merge-pathlist' => TRUE, 'description' => "A list of files and directory paths to exclude from consideration when searching for drush commandfiles.", 'example-value' => '/path/dir');
    $options['config']              = array('short-form' => 'c', 'short-has-arg' => TRUE, 'context' => 'DRUSH_CONFIG', 'never-post' => TRUE, 'propagate-cli-value' => TRUE, 'merge-pathlist' => TRUE, 'description' => "Specify an additional config file to load. See example.drushrc.php.", 'example-value' => '/path/file');
    $options['user']                = array('short-form' => 'u', 'short-has-arg' => TRUE, 'propagate-cli-value' => TRUE, 'description' => "Specify a Drupal user to login with. May be a name or a number.", 'example-value' => 'name_or_number');
    $options['backend']             = array('short-form' => 'b', 'never-propagate' => TRUE, 'description' => "Hide all output and return structured data.");
    $options['choice']              = array('description' => "Provide an answer to a multiple-choice prompt.", 'example-value' => 'number');
    $options['variables']           = array('description' => "Comma delimited list of name=value pairs. These values take precedence even over settings.php variable overrides.", 'example-value' => 'foo=bar,baz=yaz');
    $options['search-depth']        = array('description' => "Control the depth that drush will search for alias files.", 'example-value' => 'number');
    $options['ignored-modules']     = array('description' => "Exclude some modules from consideration when searching for drush command files.", 'example-value' => 'token,views');
    $options['no-label']            = array('description' => "Remove the site label that drush includes in multi-site command output (e.g. `drush @site1,@site2 status`).");
    $options['label-separator']     = array('description' => "Specify the separator to use in multi-site command output (e.g. `drush @sites pm-list --label-separator=',' --format=csv`).");
    $options['nocolor']             = array('context' => 'DRUSH_NOCOLOR', 'propagate-cli-value' => TRUE, 'description' => "Suppress color highlighting on log messages.");
    $options['show-passwords']      = array('description' => "Show database passwords in commands that display connection information.");
    $options['show-invoke']         = array('description' => "Show all function names which could have been called for the current command. See drush_invoke().");
    $options['watchdog']            = array('description' => "Control logging of Drupal's watchdog() to drush log. Recognized values are 'log', 'print', 'disabled'. Defaults to log. 'print' shows calls to admin but does not add them to the log.", 'example-value' => 'print');
    $options['cache-default-class'] = array('description' => "A cache backend class that implements CacheInterface. Defaults to JSONCache.", 'example-value' => 'JSONCache');
    $options['cache-class-<bin>']   = array('description' => "A cache backend class that implements CacheInterface to use for a specific cache bin.", 'example-value' => 'className');
    $options['early']               = array('description' => "Include a file (with relative or full path) and call the drush_early_hook() function (where 'hook' is the filename). The function is called pre-bootstrap and offers an opportunity to alter the drush bootstrap environment or process (returning FALSE from the function will continue the bootstrap), or return output very rapidly (e.g. from caches). See includes/complete.inc for an example.");
    $options['alias-path']          = array('context' => 'ALIAS_PATH', 'local-context-only' => TRUE, 'merge-pathlist' => TRUE, 'propagate-cli-value' => TRUE, 'description' => "Specifies the list of paths where drush will search for alias files.", 'example-value' => '/path/alias1:/path/alias2');
    $options['backup-location']     = array('description' => "Specifies the directory where drush will store backups.", 'example-value' => '/path/to/dir');
    $options['confirm-rollback']    = array('description' => 'Wait for confirmation before doing a rollback when something goes wrong.');
    $options['complete-debug']      = array('hidden' => TRUE, 'description' => "Turn on debug mode forf completion code");
    $options['php-options']         = array('description' => "Options to pass to `php` when running drush.  Only effective when using the `drush` script.", 'never-propagate' => TRUE, 'example-value' => '-d error_reporting="E_ALL"');
    $options['deferred-sanitization'] = array('hidden' => TRUE, 'description' => "Defer calculating the sanitization operations until after the database has been copied. This is done automatically if the source database is remote.");
    $options['remote-host']         = array('hidden' => TRUE, 'description' => 'Remote site to execute drush command on. Managed by site alias.');
    $options['remote-user']         = array('hidden' => TRUE, 'description' => 'User account to use with a remote drush command. Managed by site alias.');
    $options['remote-os']           = array('hidden' => TRUE, 'description' => 'The operating system used on the remote host. Managed by site alias.');
    $options['site-list']           = array('hidden' => TRUE, 'description' => 'List of sites to run commands on. Managed by site alias.');
    $options['reserve-margin']      = array('hidden' => TRUE, 'description' => 'Remove columns from formatted opions. Managed by multi-site command handling.');
    $options['strict']              = array('propagate' => TRUE, 'description' => 'Return an error on unrecognized options. --strict=0: Allow unrecognized options.  --strict=2: Also return an error on any "warning" log messages.  Optional.  Default is 1.');
    $options['command-specific']    = array('hidden' => TRUE, 'merge-associative' => TRUE, 'description' => 'Command-specific options.');
    $options['site-aliases']        = array('hidden' => TRUE, 'merge-associative' => TRUE, 'description' => 'List of site aliases.');
    $options['shell-aliases']       = array('hidden' => TRUE, 'merge' => TRUE, 'never-propagate' => TRUE, 'description' => 'List of shell aliases.');
    $options['path-aliases']        = array('hidden' => TRUE, 'never-propagate' => TRUE, 'description' => 'Path aliases from site alias.');
    $options['ssh-options']         = array('never-propagate' => TRUE, 'description' => 'A string of extra options that will be passed to the ssh command', 'example-value' => '-p 100');
    $options['editor']              = array('never-propagate' => TRUE, 'description' => 'A string of bash which launches user\'s preferred text editor. Defaults to ${VISUAL-${EDITOR-vi}}.', 'example-value' => 'vi');
    $options['db-url']              = array('hidden' => TRUE, 'description' => 'A Drupal 6 style database URL. Used by various commands.', 'example-value' => 'mysql://root:pass@127.0.0.1/db');
    $options['drush-coverage']      = array('hidden' => TRUE, 'never-post' => TRUE, 'propagate-cli-value' => TRUE, 'description' => 'File to save code coverage data into.');
    $options['redirect-port']       = array('hidden' => TRUE, 'never-propagate' => TRUE, 'description' => 'Used by the user-login command to specify the redirect port on the local machine; it therefore would not do to pass this to the remote machines.');
    $options['cache-clear']         = array('propagate' => TRUE, 'description' => 'Allow cache-clear operations / skip all cache-clear options. Caller is responsible for guaranteeing that the cache does not need to be invalidated, or to call cache-clear later.', 'example-value' => '0', );
    $options['local']               = array('propagate' => TRUE, 'description' => 'Don\'t look in global locations for commandfiles, config, and site aliases');

    $command = array(
        'options' => $options,
        '#brief' => FALSE,
      ) + drush_command_defaults('global-options', 'global_options', __FILE__);
    drush_command_invoke_all_ref('drush_help_alter', $command);

    $options = $command['options'];
  }
  return $options;
}

/**
 * Exits with a message. In general, you should use drush_set_error() instead of
 * this function. That lets drush proceed with other tasks.
 * TODO: Exit with a correct status code.
 */
function drush_die($msg = NULL, $status = NULL) {
  die($msg ? "drush: $msg\n" : '');
}

/**
 * Check to see if the provided line is a "#!/usr/bin/env drush"
 * "shebang" script line.
 */
function _drush_is_drush_shebang_line($line) {
  return ((substr($line,0,2) == '#!') && (strstr($line, 'drush') !== FALSE));
}

/**
 * Check to see if the provided script file is a "#!/usr/bin/env drush"
 * "shebang" script line.
 */
function _drush_is_drush_shebang_script($script_filename) {
  $result = FALSE;

  if (file_exists($script_filename)) {
    $fp = fopen($script_filename, "r");
    if ($fp !== FALSE) {
      $line = fgets($fp);
      $result = _drush_is_drush_shebang_line($line);
      fclose($fp);
    }
  }

  return $result;
}

/**
 * @defgroup userinput Get input from the user.
 * @{
 */

/**
 * Asks the user a basic yes/no question.
 *
 * @param string $msg
 *   The question to ask.
 * @param int $indent
 *   The number of spaces to indent the message.
 *
 * @return bool
 *   TRUE if the user enters "y" or FALSE if "n".
 */
function drush_confirm($msg, $indent = 0) {
  drush_print_prompt((string)$msg . " (y/n): ", $indent);

  // Automatically accept confirmations if the --yes argument was supplied.
  if (drush_get_context('DRUSH_AFFIRMATIVE')) {
    drush_print("y");
    return TRUE;
  }
  // Automatically cancel confirmations if the --no argument was supplied.
  elseif (drush_get_context('DRUSH_NEGATIVE')) {
    drush_print("n");
    return FALSE;
  }
  // See http://drupal.org/node/499758 before changing this.
  $stdin = fopen("php://stdin","r");

  while ($line = fgets($stdin)) {
    $line = trim($line);
    if ($line == 'y') {
      return TRUE;
    }
    if ($line == 'n') {
      return FALSE;
    }
    drush_print_prompt((string)$msg . " (y/n): ", $indent);
  }
}

/**
 * Ask the user to select an item from a list.
 * From a provided associative array, drush_choice will
 * display all of the questions, numbered from 1 to N,
 * and return the item the user selected. "0" is always
 * cancel; entering a blank line is also interpreted
 * as cancelling.
 *
 * @param $options
 *   A list of questions to display to the user.  The
 *   KEYS of the array are the result codes to return to the
 *   caller; the VALUES are the messages to display on
 *   each line. Special keys of the form '-- something --' can be
 *   provided as separator between choices groups. Separator keys
 *    don't alter the numbering.
 * @param $prompt
 *   The message to display to the user prompting for input.
 * @param $label
 *   Controls the display of each line.  Defaults to
 *   '!value', which displays the value of each item
 *   in the $options array to the user.  Use '!key' to
 *   display the key instead.  In some instances, it may
 *   be useful to display both the key and the value; for
 *   example, if the key is a user id and the value is the
 *   user name, use '!value (uid=!key)'.
 */
function drush_choice($options, $prompt = 'Enter a number.', $label = '!value', $widths = array()) {
  drush_print(dt($prompt));

  // Preflight so that all rows will be padded out to the same number of columns
  $array_pad = 0;
  foreach ($options as $key => $option) {
    if (is_array($option) && (count($option) > $array_pad)) {
      $array_pad = count($option);
    }
  }

  $rows[] = array_pad(array('[0]', ':', 'Cancel'), $array_pad + 2, '');
  $selection_number = 0;
  foreach ($options as $key => $option) {
    if ((substr($key, 0, 3) == '-- ') && (substr($key, -3) == ' --')) {
      $rows[] = array_pad(array('', '', $option), $array_pad + 2, '');
    }
    else {
      $selection_number++;
      $row = array("[$selection_number]", ':');
      if (is_array($option)) {
        $row = array_merge($row, $option);
      }
      else {
        $row[] = dt($label, array('!number' => $selection_number, '!key' => $key, '!value' => $option));
      }
      $rows[] = $row;
      $selection_list[$selection_number] = $key;
    }
  }
  drush_print_table($rows, FALSE, $widths);
  drush_print_pipe(array_keys($options));

  // If the user specified --choice, then make an
  // automatic selection.  Cancel if the choice is
  // not an available option.
  if (($choice = drush_get_option('choice', FALSE)) !== FALSE) {
    // First check to see if $choice is one of the symbolic options
    if (array_key_exists($choice, $options)) {
      return $choice;
    }
    // Next handle numeric selections
    elseif (array_key_exists($choice, $selection_list)) {
      return $selection_list[$choice];
    }
    return FALSE;
  }

  // If the user specified --no, then cancel; also avoid
  // getting hung up waiting for user input in --pipe and
  // backend modes.  If none of these apply, then wait,
  // for user input and return the selected result.
  if (!drush_get_context('DRUSH_NEGATIVE') && !drush_get_context('DRUSH_AFFIRMATIVE') && !drush_get_context('DRUSH_PIPE')) {
    while ($line = trim(fgets(STDIN))) {
      if (array_key_exists($line, $selection_list)) {
        return $selection_list[$line];
      }
    }
  }
  // We will allow --yes to confirm input if there is only
  // one choice; otherwise, --yes will cancel to avoid ambiguity
  if (drush_get_context('DRUSH_AFFIRMATIVE')  && (count($options) == 1)) {
    return $selection_list[1];
  }
  drush_print(dt('Cancelled'));
  return FALSE;
}

/**
 * Ask the user to select multiple items from a list.
 * This is a wrapper around drush_choice, that repeats the selection process,
 * allowing users to toggle a number of items in a list. The number of values
 * that can be constrained by both min and max: the user will only be allowed
 * finalize selection once the minimum number has been selected, and the oldest
 * selected value will "drop off" the list, if they exceed the maximum number.
 *
 * @param $options
 *   Same as drush_choice() (see above).
 * @param $defaults
 *   This can take 3 forms:
 *   - FALSE: (Default) All options are unselected by default.
 *   - TRUE: All options are selected by default.
 *   - Array of $options keys to be selected by default.
 * @param $prompt
 *   Same as drush_choice() (see above).
 * @param $label
 *   Same as drush_choice() (see above).
 * @param $mark
 *   Controls how selected values are marked.  Defaults to '!value (selected)'.
 * @param $min
 *   Constraint on minimum number of selections. Defaults to zero. When fewer
 *   options than this are selected, no final options will be available.
 * @param $max
 *   Constraint on minimum number of selections. Defaults to NULL (unlimited).
 *   If the a new selection causes this value to be exceeded, the oldest
 *   previously selected value is automatically unselected.
 * @param $final_options
 *   An array of additional options in the same format as $options.
 *   When the minimum number of selections is met, this array is merged into the
 *   array of options. If the user selects one of these values and the
 *   selection process will complete (the key for the final option is included
 *   in the return value). If this is an empty array (default), then a built in
 *   final option of "Done" will be added to the available options (in this case
 *   no additional keys are added to the return value).
 */
function drush_choice_multiple($options, $defaults = FALSE, $prompt = 'Select some numbers.', $label = '!value', $mark = '!value (selected)', $min = 0, $max = NULL, $final_options = array()) {
  $selections = array();
  // Load default selections.
  if (is_array($defaults)) {
    $selections = $defaults;
  }
  elseif ($defaults === TRUE) {
    $selections = array_keys($options);
  }
  $complete = FALSE;
  $final_builtin = array();
  if (empty($final_options)) {
    $final_builtin['done'] = dt('Done');
  }
  $final_options_keys = array_keys($final_options);
  while (TRUE) {
    $current_options = $options;
    // Mark selections.
    foreach ($selections as $selection) {
      $current_options[$selection] = dt($mark, array('!key' => $selection, '!value' => $options[$selection]));
    }
    // Add final options, if the minimum number of selections has been reached.
    if (count($selections) >= $min) {
      $current_options = array_merge($current_options, $final_options, $final_builtin);
    }
    $toggle = drush_choice($current_options, $prompt, $label);
    if ($toggle === FALSE) {
      return FALSE;
    }
    // Don't include the built in final option in the return value.
    if (count($selections) >= $min && empty($final_options) && $toggle == 'done') {
      return $selections;
    }
    // Toggle the selected value.
    $item = array_search($toggle, $selections);
    if ($item === FALSE) {
      array_unshift($selections, $toggle);
    }
    else {
      unset($selections[$item]);
    }
    // If the user selected one of the final options, return.
    if (count($selections) >= $min && in_array($toggle, $final_options_keys)) {
      return $selections;
    }
    // If the user selected too many options, drop the oldest selection.
    if (isset($max) && count($selections) > $max) {
      array_pop($selections);
    }
  }
}

/**
 * Prompt the user for input
 *
 * The input can be anything that fits on a single line (not only y/n),
 * so we can't use drush_confirm()
 *
 * @param $prompt
 *   The text which is displayed to the user.
 * @param $default
 *   The default value of the input.
 * @param $required
 *   If TRUE, user may continue even when no value is in the input.
 * @param $password
 *   If TRUE, surpress printing of the input.
 *
 * @see drush_confirm()
 */
function drush_prompt($prompt, $default = NULL, $required = TRUE, $password = FALSE) {
  if (isset($default)) {
    $prompt .= " [" . $default . "]";
  }
  $prompt .= ": ";

  drush_print_prompt($prompt);

  if (drush_get_context('DRUSH_AFFIRMATIVE')) {
    return $default;
  }

  $stdin = fopen('php://stdin', 'r');

  if ($password) drush_shell_exec("stty -echo");

  stream_set_blocking($stdin, TRUE);
  while (($line = fgets($stdin)) !== FALSE) {
    $line = trim($line);
    if ($line === "") {
      $line = $default;
    }
    if ($line || !$required) {
      break;
    }
    drush_print_prompt($prompt);
  }
  fclose($stdin);
  if ($password) {
    drush_shell_exec("stty echo");
    print "\n";
  }
  return $line;
}

/**
 * @} End of "defgroup userinput".
 */

/**
 * Calls a given function, passing through all arguments unchanged.
 *
 * This should be used when calling possibly mutative or destructive functions
 * (e.g. unlink() and other file system functions) so that can be suppressed
 * if the simulation mode is enabled.
 *
 * Important:  Call @see drush_op_system() to execute a shell command,
 * or @see drush_shell_exec() to execute a shell command and capture the
 * shell output.
 *
 * @param $callable
 *   The name of the function. Any additional arguments are passed along.
 * @return
 *   The return value of the function, or TRUE if simulation mode is enabled.
 *
 */
function drush_op($callable) {
  $args_printed = array();
  $args = func_get_args();
  array_shift($args); // Skip function name
  foreach ($args as $arg) {
    $args_printed[] = is_scalar($arg) ? $arg : (is_array($arg) ? 'Array' : 'Object');
  }
  $callable_string = is_array($callable) ? implode('::', $callable) : $callable;

  // Special checking for drush_op('system')
  if ($callable == 'system') {
    drush_log(dt("Do not call drush_op('system'); use drush_op_system instead"), 'debug');
  }

  if (drush_get_context('DRUSH_VERBOSE') || drush_get_context('DRUSH_SIMULATE')) {
    drush_log(sprintf("Calling %s(%s)", $callable_string, implode(", ", $args_printed)), 'debug');
  }

  if (drush_get_context('DRUSH_SIMULATE')) {
    return TRUE;
  }

  return drush_call_user_func_array($callable, $args);
}

/**
 * Mimic cufa but still call function directly. See http://drupal.org/node/329012#comment-1260752
 */
function drush_call_user_func_array($function, $args = array() ) {
  if (is_array($function)) {
    // $callable is a method so always use CUFA.
    return call_user_func_array($function, $args);
  }

  switch (count($args)) {
    case 0: return $function(); break;
    case 1: return $function($args[0]); break;
    case 2: return $function($args[0], $args[1]); break;
    case 3: return $function($args[0], $args[1], $args[2]); break;
    case 4: return $function($args[0], $args[1], $args[2], $args[3]); break;
    case 5: return $function($args[0], $args[1], $args[2], $args[3], $args[4]); break;
    case 6: return $function($args[0], $args[1], $args[2], $args[3], $args[4], $args[5]); break;
    case 7: return $function($args[0], $args[1], $args[2], $args[3], $args[4], $args[5], $args[6]); break;
    case 8: return $function($args[0], $args[1], $args[2], $args[3], $args[4], $args[5], $args[6], $args[7]); break;
    case 9: return $function($args[0], $args[1], $args[2], $args[3], $args[4], $args[5], $args[6], $args[7], $args[8]); break;
    default: return call_user_func_array($function,$args);
  }
}

/**
 * Download a file using wget, curl or file_get_contents, or via download cache.
 *
 * @param string $url
 *   The url of the file to download.
 * @param string $destination
 *   The name of the file to be saved, which may include the full path.
 *   Optional, if omitted the filename will be extracted from the url and the
 *   file downloaded to the current working directory (Drupal root if
 *   bootstrapped).
 * @param integer $cache_duration
 *   The acceptable age of a cached file. If cached file is too old, a fetch
 *   will occur and cache will be updated. Optional, if ommitted the file will
 *   be fetched directly.
 *
 * @return string
 *   The path to the downloaded file, or FALSE if the file could not be
 *   downloaded.
 */
function drush_download_file($url, $destination = FALSE, $cache_duration = 0) {
  // Generate destination if omitted.
  if (!$destination) {
    $file = basename(current(explode('?', $url, 2)));
    $destination = getcwd() . '/' . basename($file);
  }

  // Simply copy local files to the destination
  if (!_drush_is_url($url)) {
    return copy($url, $destination) ? $destination : FALSE;
  }

  if ($cache_duration !== 0 && $cache_file = drush_download_file_name($url)) {
    // Check for cached, unexpired file.
    if (file_exists($cache_file) && filectime($cache_file) > ($_SERVER['REQUEST_TIME']-$cache_duration)) {
      drush_log(dt('!name retrieved from cache.', array('!name' => $cache_file)));
    }
    else {
      if (_drush_download_file($url, $cache_file, TRUE)) {
        // Cache was set just by downloading file to right location.
      }
      elseif (file_exists($cache_file)) {
        drush_log(dt('!name retrieved from an expired cache since refresh failed.', array('!name' => $cache_file)), 'warning');
      }
      else {
        $cache_file = FALSE;
      }
    }

    if ($cache_file && copy($cache_file, $destination)) {
      // Copy cached file to the destination
      return $destination;
    }
  }
  elseif ($return = _drush_download_file($url, $destination)) {
    drush_register_file_for_deletion($return);
    return $return;
  }

  // Unable to retrieve from cache nor download.
  return FALSE;
}

/**
 * Helper function to determine name of cached file.
 */
function drush_download_file_name($url) {
  if ($cache_dir = drush_directory_cache('download')) {
    $cache_name = str_replace(array(':', '/', '?', '='), '-', $url);
    return $cache_dir . "/" . $cache_name;
  }
  else {
    return FALSE;
  }
}

/**
 * Check whether the given path is just a url or a local path
 * @param string $url
 * @return boolean
 *   TRUE if the path does not contain a schema:// part.
 */
function _drush_is_url($url) {
  return parse_url($url, PHP_URL_SCHEME) !== NULL;
}

/**
 * Download a file using wget, curl or file_get_contents. Does not use download
 * cache.
 *
 * @param string $url
 *   The url of the file to download.
 * @param string $destination
 *   The name of the file to be saved, which may include the full path.
 * @param boolean $overwrite
 *   Overwrite any file thats already at the destination.
 * @return string
 *   The path to the downloaded file, or FALSE if the file could not be
 *   downloaded.
 */
function _drush_download_file($url, $destination, $overwrite = TRUE) {
  static $use_wget;
  if ($use_wget === NULL) {
    $use_wget = drush_shell_exec('wget --version');
  }

  $destination_tmp = drush_tempnam('download_file');
  if ($use_wget) {
    drush_shell_exec("wget -q --timeout=30 -O %s %s", $destination_tmp, $url);
  }
  else {
    // Force TLS1+ as per https://github.com/drush-ops/drush/issues/894.
    drush_shell_exec("curl --tlsv1 --fail -s -L --connect-timeout 30 -o %s %s", $destination_tmp, $url);
  }
  if (!drush_file_not_empty($destination_tmp) && $file = @file_get_contents($url)) {
    @file_put_contents($destination_tmp, $file);
  }
  if (!drush_file_not_empty($destination_tmp)) {
    // Download failed.
    return FALSE;
  }

  drush_move_dir($destination_tmp, $destination, $overwrite);
  return $destination;
}

/**
 * Determines the MIME content type of the specified file.
 *
 * The power of this function depends on whether the PHP installation
 * has either mime_content_type() or finfo installed -- if not, only tar,
 * gz, zip and bzip2 types can be detected.
 *
 * If mime type can't be obtained, an error will be set.
 *
 * @return mixed
 *   The MIME content type of the file or FALSE.
 */
function drush_mime_content_type($filename) {
  $content_type = FALSE;
  if (class_exists('finfo')) {
    $finfo = new finfo(FILEINFO_MIME_TYPE);
    $content_type = $finfo->file($filename);
    if ($content_type == 'application/octet-stream') {
      drush_log(dt('Mime type for !file is application/octet-stream.', array('!file' => $filename)), 'debug');
      $content_type = FALSE;
    }
  }
  // If apache is configured in such a way that all files are considered
  // octet-stream (e.g with mod_mime_magic and an http conf that's serving all
  // archives as octet-stream for other reasons) we'll detect mime types on our
  //  own by examing the file's magic header bytes.
  if (!$content_type) {
    drush_log(dt('Examining !file headers.', array('!file' => $filename)), 'debug');
    if ($file = fopen($filename, 'rb')) {
      $first = fread($file, 2);
      fclose($file);

      if ($first !== FALSE) {
        // Interpret the two bytes as a little endian 16-bit unsigned int.
        $data = unpack('v', $first);
        switch ($data[1]) {
          case 0x8b1f:
            // First two bytes of gzip files are 0x1f, 0x8b (little-endian).
            // See http://www.gzip.org/zlib/rfc-gzip.html#header-trailer
            $content_type = 'application/x-gzip';
            break;

          case 0x4b50:
            // First two bytes of zip files are 0x50, 0x4b ('PK') (little-endian).
            // See http://en.wikipedia.org/wiki/Zip_(file_format)#File_headers
            $content_type = 'application/zip';
            break;

          case 0x5a42:
            // First two bytes of bzip2 files are 0x5a, 0x42 ('BZ') (big-endian).
            // See http://en.wikipedia.org/wiki/Bzip2#File_format
            $content_type = 'application/x-bzip2';
            break;

          default:
            drush_log(dt('Unable to determine mime type from header bytes 0x!hex of !file.', array('!hex' => dechex($data[1]), '!file' => $filename,), 'debug'));
        }
      }
      else {
        drush_log(dt('Unable to read !file.', array('!file' => $filename)), 'warning');
      }
    }
    else {
      drush_log(dt('Unable to open !file.', array('!file' => $filename)), 'warning');
    }
  }

  // 3. Lastly if above methods didn't work, try to guess the mime type from
  // the file extension. This is useful if the file has no identificable magic
  // header bytes (for example tarballs).
  if (!$content_type) {
    drush_log(dt('Examining !file extension.', array('!file' => $filename)), 'debug');

    // Remove querystring from the filename, if present.
    $filename = basename(current(explode('?', $filename, 2)));
    $extension_mimetype = array(
      '.tar'     => 'application/x-tar',
    );
    foreach ($extension_mimetype as $extension => $ct) {
      if (substr($filename, -strlen($extension)) === $extension) {
        $content_type = $ct;
        break;
      }
    }
  }

  if ($content_type) {
    drush_log(dt('Mime type for !file is !mt', array('!file' => $filename, '!mt' => $content_type)), 'notice');
    return $content_type;
  }

  return drush_set_error('MIME_CONTENT_TYPE_UNKNOWN', dt('Unable to determine mime type for !file.', array('!file' => $filename)));
}

/**
 * Check whether a file is a supported tarball.
 *
 * @return mixed
 *   The file content type if it's a tarball. FALSE otherwise.
 */
function drush_file_is_tarball($path) {
  $content_type = drush_mime_content_type($path);
  $supported = array(
    'application/x-bzip2',
    'application/x-gzip',
    'application/x-tar',
    'application/x-zip',
    'application/zip',
  );
  if (in_array($content_type, $supported)) {
    return $content_type;
  }
  return FALSE;
}

/**
 * Extract a tarball.
 *
 * @param string $path
 *   Path to the archive to be extracted.
 * @param string $destination
 *   The destination directory the tarball should be extracted into.
 *   Optional, if ommitted the tarball directory will be used as destination.
 * @param boolean $listing
 *   If TRUE, a listing of the tar contents will be returned on success.
 * @param string $tar_extra_options
 *   Extra options to be passed to the tar command.
 *
 * @return mixed
 *   TRUE on success, FALSE on fail. If $listing is TRUE, a file listing of the
 *   tarball is returned if the extraction reported success, instead of TRUE.
 */
function drush_tarball_extract($path, $destination = FALSE, $listing = FALSE, $tar_extra_options = '') {
  // Check if tarball is supported.
  if (!($mimetype = drush_file_is_tarball($path))) {
    return drush_set_error('TARBALL_EXTRACT_UNKNOWN_FORMAT', dt('Unable to extract !path. Unknown archive format.', array('!path' => $path)));
  }

  // Check if destination is valid.
  if (!$destination) {
    $destination = dirname($path);
  }
  if (!drush_mkdir($destination)) {
    // drush_mkdir already set an error.
    return FALSE;
  }

  // Perform the extraction of a zip file.
  if (($mimetype == 'application/zip') || ($mimetype == 'application/x-zip')) {
    $return = drush_shell_cd_and_exec(dirname($path), "unzip %s -d %s", $path, $destination);
    if (!$return) {
      return drush_set_error('DRUSH_TARBALL_EXTRACT_ERROR', dt('Unable to unzip !filename.', array('!filename' => $path)));
    }
    if ($listing) {
      // unzip prefixes the file listing output with a header line,
      // and prefixes each line with a verb representing the compression type.
      $output = drush_shell_exec_output();
      // Remove the header line.
      array_shift($output);
      // Remove the prefix verb from each line.
      $output = array_map(create_function('$str', 'return substr($str, strpos($str, ":") + 3 + ' . strlen($destination) . ');'), $output);
      // Remove any remaining blank lines.
      $return = array_filter($output, create_function('$str', 'return $str != "";'));
    }
  }
  // Otherwise we have a possibly-compressed Tar file.
  // If we are not on Windows, then try to do "tar" in a single operation.
  elseif (!drush_is_windows()) {
    $tar = drush_get_tar_executable();
    $tar_compression_flag = '';
    if ($mimetype == 'application/x-gzip') {
      $tar_compression_flag = 'z';
    }
    elseif ($mimetype == 'application/x-bzip2') {
      $tar_compression_flag = 'j';
    }

    $return = drush_shell_cd_and_exec(dirname($path), "$tar {$tar_extra_options} -C %s -x%sf %s", $destination, $tar_compression_flag, basename($path));
    if (!$return) {
      return drush_set_error('DRUSH_TARBALL_EXTRACT_ERROR', dt('Unable to untar !filename.', array('!filename' => $path)));
    }
    if ($listing) {
      // We use a separate tar -tf instead of -xvf above because
      // the output is not the same in Mac.
      drush_shell_cd_and_exec(dirname($path), "$tar -t%sf %s", $tar_compression_flag, basename($path));
      $return = drush_shell_exec_output();
    }
  }
  // In windows, do the extraction by its primitive steps.
  else {
    // 1. copy the source tarball to the destination directory. Rename to a
    // temp name in case the destination directory == dirname($path)
    $tmpfile = drush_tempnam(basename($path), $destination);
    drush_copy_dir($path, $tmpfile, FILE_EXISTS_OVERWRITE);

    // 2. uncompress the tarball, if compressed.
    if (($mimetype == 'application/x-gzip') || ($mimetype == 'application/x-bzip2')) {
      if ($mimetype == 'application/x-gzip') {
        $compressed = $tmpfile . '.gz';
        // We used to use gzip --decompress in --stdout > out, but the output
        // redirection sometimes failed on Windows for some binary output.
        $command = 'gzip --decompress %s';
      }
      elseif ($mimetype == 'application/x-bzip2') {
        $compressed = $tmpfile . '.bz2';
        $command = 'bzip2 --decompress %s';
      }
      drush_op('rename', $tmpfile, $compressed);
      $return = drush_shell_cd_and_exec(dirname($compressed), $command, $compressed);
      if (!$return || !file_exists($tmpfile)) {
        return drush_set_error('DRUSH_TARBALL_EXTRACT_ERROR', dt('Unable to decompress !filename.', array('!filename' => $compressed)));
      }
    }

    // 3. Untar.
    $tar = drush_get_tar_executable();
    $return = drush_shell_cd_and_exec(dirname($tmpfile), "$tar {$tar_extra_options} -xvf %s", basename($tmpfile));
    if (!$return) {
      return drush_set_error('DRUSH_TARBALL_EXTRACT_ERROR', dt('Unable to untar !filename.', array('!filename' => $tmpfile)));
    }
    if ($listing) {
      $return = drush_shell_exec_output();
      // Cut off the 'x ' prefix for the each line of the tar output
      // See http://drupal.org/node/1775520
      foreach($return as &$line) {
        if(strpos($line, "x ") === 0)
          $line = substr($line, 2);
      }
    }

    // Remove the temporary file so the md5 hash is accurate.
    unlink($tmpfile);
  }

  return $return;
}

/**
 * @defgroup commandprocessing Command processing functions.
 * @{
 *
 * These functions manage command processing by the
 * main function in drush.php.
 */

/**
 * Handle any command preprocessing that may need to be done, including
 * potentially redispatching the command immediately (e.g. for remote
 * commands).
 *
 * @return
 *   TRUE if the command was handled remotely.
 */
function drush_preflight_command_dispatch() {
  $interactive = drush_get_option('interactive', FALSE);

  // The command will be executed remotely if the --remote-host flag
  // is set; note that if a site alias is provided on the command line,
  // and the site alias references a remote server, then the --remote-host
  // option will be set when the site alias is processed.
  // @see drush_sitealias_check_arg
  $remote_host = drush_get_option('remote-host');
  $site_list = drush_get_option('site-list');
  // Get the command early so that we can allow commands to directly handle remote aliases if they wish
  $command = drush_parse_command();
  drush_command_default_options($command);

  // If the command sets the 'strict-option-handling' flag, then we will remove
  // any cli options that appear after the command name from the 'cli' context.
  // The cli options that appear before the command name are stored in the
  // 'DRUSH_GLOBAL_CLI_OPTIONS' context, so we will just overwrite the cli context
  // with this, after doing the neccessary fixup from short-form to long-form options.
  // After we do that, we put back any local drush options identified by $command['options'].
  if (is_array($command) && !empty($command['strict-option-handling'])) {
    $cli_options = drush_get_context('DRUSH_GLOBAL_CLI_OPTIONS', array());
    // Now we are going to sort out any options that exist in $command['options'];
    // we will remove these from DRUSH_COMMAND_ARGS and put them back into the
    // cli options.
    $cli_context = drush_get_context('cli');
    $remove_from_command_args = array();
    foreach ($command['options'] as $option => $info) {
      if (array_key_exists($option, $cli_context)) {
        $cli_options[$option] = $cli_context[$option];
        $remove_from_command_args[$option] = $option;
      }
    }
    if (!empty($remove_from_command_args)) {
      $drush_command_args = array();
      foreach (drush_get_context('DRUSH_COMMAND_ARGS') as $arg) {
        if (!_drush_should_remove_command_arg($arg, $remove_from_command_args)) {
          $drush_command_args[] = $arg;
        }
      }
      drush_set_context('DRUSH_COMMAND_ARGS', $drush_command_args);
    }
    drush_expand_short_form_options($cli_options);
    drush_set_context('cli', $cli_options);
    _drush_preflight_global_options();
  }
  $args = drush_get_arguments();
  $command_name = array_shift($args);
  $root = drush_get_context('DRUSH_SELECTED_DRUPAL_ROOT');
  $local_drush = drush_get_option('drush-script');
  $is_local = drush_get_option('local');
  $values = NULL;
  if (!empty($root) && !empty($local_drush) && empty($is_local)) {
    if (!drush_is_absolute_path($local_drush)) {
      $local_drush = $root . '/' . $local_drush;
    }
    $local_drush = realpath($local_drush);
    $this_drush = drush_find_drush();
    // If there is a local drush selected, and it is not the
    // same drush that is currently running, redispatch to it.
    if (file_exists($local_drush) && ($this_drush != $local_drush)) {
      $uri = drush_get_context('DRUSH_SELECTED_URI');
      $aditional_options = array(
        'root' => $root,
        'local' => TRUE,
      );
      if (!empty($uri)) {
        $aditional_options['uri'] = $uri;
      }
      $values = drush_do_command_redispatch(is_array($command) ? $command : $command_name, $args, NULL, NULL, $local_drush, TRUE, $aditional_options);
    }
  }
  // If the command sets the 'handle-remote-commands' flag, then we will short-circuit
  // remote command dispatching and site-list command dispatching, and always let
  // the command handler run on the local machine.
  if (is_array($command) && !empty($command['handle-remote-commands'])) {
    return FALSE;
  }
  if (isset($remote_host)) {
    $remote_user = drush_get_option('remote-user');

    // Force interactive mode if there is a single remote target.  #interactive is added by drush_do_command_redispatch
    $user_interactive = drush_get_option('interactive');
    drush_set_option('interactive', TRUE);
    $values = drush_do_command_redispatch(is_array($command) ? $command : $command_name, $args, $remote_host, $remote_user, $user_interactive);
  }
  // If the --site-list flag is set, then we will execute the specified
  // command once for every site listed in the site list.
  if (isset($site_list)) {
    if (!is_array($site_list)) {
      $site_list = explode(',', $site_list);
    }
    $site_record = array('site-list' => $site_list);
    $args = drush_get_arguments();

    if (!drush_get_context('DRUSH_SIMULATE') && !$interactive  && !drush_get_context('DRUSH_AFFIRMATIVE') && !drush_get_context('DRUSH_QUIET')) {
      drush_print(dt("You are about to execute '!command' non-interactively (--yes forced) on all of the following targets:", array('!command' => implode(" ", $args))));
      foreach ($site_list as $one_destination) {
        drush_print(dt('  !target', array('!target' => $one_destination)));
      }

      if (drush_confirm('Continue? ') === FALSE) {
        drush_user_abort();
        return TRUE;
      }
    }
    $command_name = array_shift($args);
<<<<<<< HEAD
    $multi_options = drush_get_context('cli');
    unset($multi_options['php']);
    unset($multi_options['php-options']);
=======
    $multi_options = drush_redispatch_get_options();
>>>>>>> 5d9ba1e1
    $backend_options = array();
    if (drush_get_option('pipe') || drush_get_option('interactive')) {
      $backend_options['interactive'] = TRUE;
    }
    if (drush_get_option('no-label', FALSE)) {
      $backend_options['no-label'] = TRUE;
    }
    // If the user specified a format, try to look up the
    // default list separator for the specified format.
    // If the user did not specify a different label separator,
    // then pass in the default as an option, so that the
    // separator between the items in the list and the site
    // name will be consistent.
    $format = drush_get_option('format', FALSE);
    if ($format && !array_key_exists('label-separator', $multi_options)) {
      $formatter = drush_load_engine('outputformat', $format);
      if ($formatter) {
        $list_separator = $formatter->get_info('list-separator');
        if ($list_separator) {
          $multi_options['label-separator'] = $list_separator;
        }
      }
    }
    $values = drush_invoke_process($site_record, $command_name, $args, $multi_options, $backend_options);
  }
  if (isset($values)) {
    if (is_array($values) && ($values['error_status'] > 0)) {
      // Force an error result code.  Note that drush_shutdown() will still run.
      drush_set_context('DRUSH_EXECUTION_COMPLETED', TRUE);
      exit($values);
    }
    return TRUE;
  }
  return FALSE;
}

/**
 * Determine whether or not an argument should be removed from the
 * DRUSH_COMMAND_ARGS context.  This method is used when a Drush
 * command has set the 'strict-option-handling' flag indicating
 * that it will pass through all commandline arguments and any
 * additional options (not known to Drush) to some shell command.
 *
 * Take as an example the following call to core-rsync:
 *
 *   drush --yes core-rsync -v -az --exclude-paths='.git:.svn' local-files/ @site:%files
 *
 * In this instance:
 *
 *   --yes is a global Drush option
 *
 *   -v is an rsync option.  It will make rsync run in verbose mode,
 *     but will not make Drush run in verbose mode due to the fact that
 *     core-rsync sets the 'strict-option-handling' flag.
 *
 *   --exclude-paths is a local Drush option.  It will be converted by
 *     Drush into --exclude='.git' and --exclude='.svn', and then passed
 *     on to the rsync command.
 *
 * The parameter $arg passed to this function is one of the elements
 * of DRUSH_COMMAND_ARGS.  It will have values such as:
 *   -v
 *   -az
 *   --exclude-paths='.git:.svn'
 *   local-files/
 *   @site:%files
 *
 * Our job in this function is to determine if $arg should be removed
 * by virtue of appearing in $removal_list.  $removal_list is an array
 * that will contain values such as 'exclude-paths'.  Both the key and
 * the value of $removal_list is the same.
 */
function _drush_should_remove_command_arg($arg, $removal_list) {
  foreach ($removal_list as $candidate) {
    if (($arg == "-$candidate") ||
      ($arg == "--$candidate") ||
      (substr($arg,0,strlen($candidate)+3) == "--$candidate=") ) {
      return TRUE;
    }
  }
  return FALSE;
}

/**
 * Redispatch the specified command using the same
 * options that were passed to this invocation of drush.
 */
function drush_do_command_redispatch($command, $args = array(), $remote_host = NULL, $remote_user = NULL, $drush_path = NULL, $user_interactive = FALSE, $aditional_options = array()) {
  $additional_global_options = array();
  $command_options = drush_redispatch_get_options();
  $command_options = $aditional_options + $command_options;
  if (is_array($command)) {
    $command_name = $command['command'];
    // If we are executing a remote command that uses strict option handling,
    // then mark all of the options in the alias context as global, so that they
    // will appear before the command name.
    if (!empty($command['strict-option-handling'])) {
      foreach(drush_get_context('alias') as $alias_key => $alias_value) {
        if (array_key_exists($alias_key, $command_options) && !array_key_exists($alias_key, $command['options'])) {
          $additional_global_options[$alias_key] = $alias_value;
        }
      }
    }
  }
  else {
    $command_name = $command;
  }
  // If the path to drush was supplied, then use it to invoke the new command.
  if ($drush_path == NULL) {
    $drush_path = drush_get_option('drush-script');
    if (!isset($drush_path)) {
      $drush_folder = drush_get_option('drush');
      if (isset($drush)) {
        $drush_path = $drush_folder . '/drush';
      }
    }
  }
  $backend_options = array('drush-script' => $drush_path, 'remote-host' => $remote_host, 'remote-user' => $remote_user, 'integrate' => TRUE, 'additional-global-options' => $additional_global_options);
  // Set the tty if requested, if the command necessitates it,
  // or if the user explicitly asks for interactive mode, but
  // not if interactive mode is forced.  tty implies interactive
  if (drush_get_option('tty') || $user_interactive || !empty($command['remote-tty'])) {
    $backend_options['#tty'] = TRUE;
    $backend_options['interactive'] = TRUE;
  }
  elseif (drush_get_option('interactive')) {
    $backend_options['interactive'] = TRUE;
  }

  // Run the command in a new process.
  drush_log(dt('Begin redispatch via drush_invoke_process().'));
  $values = drush_invoke_process('@self', $command_name, $args, $command_options, $backend_options);
  drush_log(dt('End redispatch via drush_invoke_process().'));

  return $values;
}


/**
 * @} End of "defgroup commandprocessing".
 */

/**
 * @defgroup logging Logging information to be provided as output.
 * @{
 *
 * These functions are primarily for diagnostic purposes, but also provide an overview of tasks that were taken
 * by drush.
 */

/**
 * Add a log message to the log history.
 *
 * This function calls the callback stored in the 'DRUSH_LOG_CALLBACK' context with
 * the resulting entry at the end of execution.
 *
 * This allows you to replace it with custom logging implementations if needed,
 * such as logging to a file or logging to a database (drupal or otherwise).
 *
 * The default callback is the _drush_print_log() function with prints the messages
 * to the shell.
 *
 * @param message
 *   String containing the message to be logged.
 * @param type
 *   The type of message to be logged. Common types are 'warning', 'error', 'success' and 'notice'.
 *   A type of 'failed' can also be supplied to flag as an 'error'.
 *   A type of 'ok' or 'completed' can also be supplied to flag as a 'success'.
 *   If you want your log messages to print to screen without the user entering
 *   a -v or --verbose flag, use type 'ok', this prints log messages out to
 *   STDERR, which prints to screen (unless you have redirected it). All other
 *   types of messages will be assumed to be notices.
 */
function drush_log($message, $type = 'notice', $error = null) {
  $log =& drush_get_context('DRUSH_LOG', array());
  $callback = drush_get_context('DRUSH_LOG_CALLBACK', '_drush_print_log');
  $entry = array(
    'type' => $type,
    'message' => $message,
    'timestamp' => microtime(TRUE),
    'memory' => memory_get_usage(),
  );
  $entry['error'] = $error;
  $log[] = $entry;
  drush_backend_packet('log', $entry);

  return $callback($entry);
}

function drush_log_has_errors($types = array('warning', 'error', 'failed')) {
  $log =& drush_get_context('DRUSH_LOG', array());
  foreach ($log as $entry) {
    if (in_array($entry['type'], $types)) {
      return TRUE;
    }
  }
  return FALSE;
}

/**
 * Backend command callback. Add a log message to the log history.
 *
 * @param entry
 *   The log entry.
 */
function drush_backend_packet_log($entry, $backend_options) {
  if (!$backend_options['log']) {
    return;
  }
  if (!is_string($entry['message'])) {
    $entry['message'] = implode("\n", (array)$entry['message']);
  }
  $entry['message'] = $entry['message'];
  $log =& drush_get_context('DRUSH_LOG', array());
  $log[] = $entry;
  // Yes, this looks odd, but we might in fact be a backend command
  // that ran another backend command.
  drush_backend_packet('log', $entry);
  if (array_key_exists('#output-label', $backend_options)) {
    $entry['message'] = $backend_options['#output-label'] . $entry['message'];
  }

  // If integrate is FALSE, then log messages are stored in DRUSH_LOG,
  // but are -not- printed to the console.
  if ($backend_options['integrate']) {
    $callback = drush_get_context('DRUSH_LOG_CALLBACK', '_drush_print_log');
    return $callback($entry);
  }
}

/**
 * Retrieve the log messages from the log history
 *
 * @return
 *   Entire log history
 */
function drush_get_log() {
  return drush_get_context('DRUSH_LOG', array());
}

/**
 * Run print_r on a variable and log the output.
 */
function dlm($object) {
  drush_log(print_r($object, TRUE));
}

/**
 * Display the pipe output for the current request.
 */
function drush_pipe_output() {
  $pipe = drush_get_context('DRUSH_PIPE_BUFFER');
  if (!empty($pipe)) {
    drush_print_r($pipe, NULL, FALSE);
  }
}

/**
 * Display the log message
 *
 * By default, only warnings and errors will be displayed, if 'verbose' is specified, it will also display notices.
 *
 * @param
 *   The associative array for the entry.
 *
 * @return
 *   False in case of an error or failed type, True in all other cases.
 */
function _drush_print_log($entry) {
  if (drush_get_context('DRUSH_NOCOLOR')) {
    $red = "[%s]";
    $yellow = "[%s]";
    $green = "[%s]";
  }
  else {
    $red = "\033[31;40m\033[1m[%s]\033[0m";
    $yellow = "\033[1;33;40m\033[1m[%s]\033[0m";
    $green = "\033[1;32;40m\033[1m[%s]\033[0m";
  }

  $verbose = drush_get_context('DRUSH_VERBOSE');
  $debug = drush_get_context('DRUSH_DEBUG');

  $return = TRUE;
  switch ($entry['type']) {
    case 'warning' :
    case 'cancel' :
      $type_msg = sprintf($yellow, $entry['type']);
      break;
    case 'failed' :
    case 'error' :
      $type_msg = sprintf($red, $entry['type']);
      $return = FALSE;
      break;
    case 'ok' :
    case 'completed' :
    case 'success' :
    case 'status':
      // In quiet mode, suppress progress messages
      if (drush_get_context('DRUSH_QUIET')) {
        return TRUE;
      }
      $type_msg = sprintf($green, $entry['type']);
      break;
    case 'notice' :
    case 'message' :
    case 'info' :
      if (!$verbose) {
        // print nothing. exit cleanly.
        return TRUE;
      }
      $type_msg = sprintf("[%s]", $entry['type']);
      break;
    default :
      if (!$debug) {
        // print nothing. exit cleanly.
        return TRUE;
      }
      $type_msg = sprintf("[%s]", $entry['type']);
      break;
  }

  // When running in backend mode, log messages are not displayed, as they will
  // be returned in the JSON encoded associative array.
  if (drush_get_context('DRUSH_BACKEND')) {
    return $return;
  }

  $columns = drush_get_context('DRUSH_COLUMNS', 80);

  $width[1] = 11;
  // Append timer and memory values.
  if ($debug) {
    $timer = sprintf('[%s sec, %s]', round($entry['timestamp']-DRUSH_REQUEST_TIME, 2), drush_format_size($entry['memory']));
    $entry['message'] = $entry['message'] . ' ' . $timer;
  }

  $width[0] = ($columns - 11);

  $format = sprintf("%%-%ds%%%ds", $width[0], $width[1]);

  // Place the status message right aligned with the top line of the error message.
  $message = wordwrap($entry['message'], $width[0]);
  $lines = explode("\n", $message);
  $lines[0] = sprintf($format, $lines[0], $type_msg);
  $message = implode("\n", $lines);
  drush_print($message, 0, STDERR);
  return $return;
}

// Print all timers for the request.
function drush_print_timers() {
  global $timers;
  $temparray = array();
  foreach ((array)$timers as $name => $timerec) {
    // We have to use timer_read() for active timers, and check the record for others
    if (isset($timerec['start'])) {
      $temparray[$name] = timer_read($name);
    }
    else {
      $temparray[$name] = $timerec['time'];
    }
  }
  // Go no farther if there were no timers
  if (count($temparray) > 0) {
    // Put the highest cumulative times first
    arsort($temparray);
    $table = array();
    $table[] = array('Timer', 'Cum (sec)', 'Count', 'Avg (msec)');
    foreach ($temparray as $name => $time) {
      $cum = round($time/1000, 3);
      $count = $timers[$name]['count'];
      if ($count > 0) {
        $avg = round($time/$count, 3);
      }
      else {
        $avg = 'N/A';
      }
      $table[] = array($name, $cum, $count, $avg);
    }
    drush_print_table($table, TRUE, array(), STDERR);
  }
}

/**
 * Turn drupal_set_message errors into drush_log errors
 */
function _drush_log_drupal_messages() {
  if (function_exists('drupal_get_messages')) {

    $messages = drupal_get_messages(NULL, TRUE);

    if (array_key_exists('error', $messages)) {
      //Drupal message errors.
      foreach ((array) $messages['error'] as $error) {
        $error = strip_tags($error);
        $header = preg_match('/^warning: Cannot modify header information - headers already sent by /i', $error);
        $session = preg_match('/^warning: session_start\(\): Cannot send session /i', $error);
        if ($header || $session) {
          //These are special cases for an unavoidable warnings
          //that are generated by generating output before Drupal is bootstrapped.
          //or sending a session cookie (seems to affect d7 only?)
          //Simply ignore them.
          continue;
        }
        elseif (preg_match('/^warning:/i', $error)) {
          drush_log(preg_replace('/^warning: /i', '', $error), 'warning');
        }
        elseif (preg_match('/^notice:/i', $error)) {
          drush_log(preg_replace('/^notice: /i', '', $error), 'notice');
        }
        elseif (preg_match('/^user warning:/i', $error)) {
          // This is a special case. PHP logs sql errors as 'User Warnings', not errors.
          drush_set_error('DRUSH_DRUPAL_ERROR_MESSAGE', preg_replace('/^user warning: /i', '', $error));
        }
        else {
          drush_set_error('DRUSH_DRUPAL_ERROR_MESSAGE', $error);
        }
      }
    }
    unset($messages['error']);

    // Log non-error messages.
    foreach ($messages as $type => $items) {
      foreach ($items as $item) {
        drush_log(strip_tags($item), $type);
      }
    }
  }
}

// Copy of format_size() in Drupal.
function drush_format_size($size, $langcode = NULL) {
  if ($size < DRUSH_KILOBYTE) {
    // format_plural() not always available.
    return dt('@count bytes', array('@count' => $size));
  }
  else {
    $size = $size / DRUSH_KILOBYTE; // Convert bytes to kilobytes.
    $units = array(
      dt('@size KB', array(), array('langcode' => $langcode)),
      dt('@size MB', array(), array('langcode' => $langcode)),
      dt('@size GB', array(), array('langcode' => $langcode)),
      dt('@size TB', array(), array('langcode' => $langcode)),
      dt('@size PB', array(), array('langcode' => $langcode)),
      dt('@size EB', array(), array('langcode' => $langcode)),
      dt('@size ZB', array(), array('langcode' => $langcode)),
      dt('@size YB', array(), array('langcode' => $langcode)),
    );
    foreach ($units as $unit) {
      if (round($size, 2) >= DRUSH_KILOBYTE) {
        $size = $size / DRUSH_KILOBYTE;
      }
      else {
        break;
      }
    }
    return str_replace('@size', round($size, 2), $unit);
  }
}

/**
 * @} End of "defgroup logging".
 */

/**
 * @defgroup errorhandling Managing errors that occur in the Drush framework.
 * @{
 * Functions that manage the current error status of the Drush framework.
 *
 * These functions operate by maintaining a static variable that is a equal to the constant DRUSH_FRAMEWORK_ERROR if an
 * error has occurred.
 * This error code is returned at the end of program execution, and provide the shell or calling application with
 * more information on how to diagnose any problems that may have occurred.
 */

/**
 * Set an error code for the error handling system.
 *
 * @param error
 *   A text string identifying the type of error.
 *
 * @param message
 *   Optional. Error message to be logged. If no message is specified, hook_drush_help will be consulted,
 *   using a key of 'error:MY_ERROR_STRING'.
 *
 * @param $output_label
 *   Optional. Label to prepend to the error message.
 *
 * @return
 *   Always returns FALSE, to allow you to return with false in the calling functions,
 *   such as <code>return drush_set_error('DRUSH_FRAMEWORK_ERROR')</code>
 */
function drush_set_error($error, $message = null, $output_label = "") {
  $error_code =& drush_get_context('DRUSH_ERROR_CODE', DRUSH_SUCCESS);
  $error_code = DRUSH_FRAMEWORK_ERROR;

  $error_log =& drush_get_context('DRUSH_ERROR_LOG', array());

  if (is_numeric($error)) {
    $error = 'DRUSH_FRAMEWORK_ERROR';
  }

  $message = ($message) ? $message : drush_command_invoke_all('drush_help', 'error:' . $error);

  if (is_array($message)) {
    $message = implode("\n", $message);
  }

  $error_log[$error][] = $message;
  if (!drush_backend_packet('set_error', array('error' => $error, 'message' => $message))) {
    drush_log(($message) ? $output_label . $message : $output_label . $error, 'error', $error);
  }

  return FALSE;
}

/**
 * Return the current error handling status
 *
 * @return
 *   The current aggregate error status
 */
function drush_get_error() {
  return drush_get_context('DRUSH_ERROR_CODE', DRUSH_SUCCESS);
}

/**
 * Return the current list of errors that have occurred.
 *
 * @return
 *   An associative array of error messages indexed by the type of message.
 */
function drush_get_error_log() {
  return drush_get_context('DRUSH_ERROR_LOG', array());
}

/**
 * Check if a specific error status has been set.
 *
 * @param error
 *   A text string identifying the error that has occurred.
 * @return
 *   TRUE if the specified error has been set, FALSE if not
 */
function drush_cmp_error($error) {
  $error_log = drush_get_error_log();

  if (is_numeric($error)) {
    $error = 'DRUSH_FRAMEWORK_ERROR';
  }

  return array_key_exists($error, $error_log);
}

/**
 * Clear error context.
 */
function drush_clear_error() {
  drush_set_context('DRUSH_ERROR_CODE', DRUSH_SUCCESS);
}

/**
 * Exit due to user declining a confirmation prompt.
 *
 * Usage:  return drush_user_abort();
 */
function drush_user_abort($msg = NULL) {
  drush_set_context('DRUSH_USER_ABORT', TRUE);
  drush_log($msg ? $msg : dt('Aborting.'), 'cancel');
  return FALSE;
}

/**
 * Turn PHP error handling off.
 *
 * This is commonly used while bootstrapping Drupal for install
 * or updates.
 *
 * This also records the previous error_reporting setting, in
 * case it wasn't recorded previously.
 *
 * @see drush_errors_off()
 */
function drush_errors_off() {
  drush_get_context('DRUSH_ERROR_REPORTING', error_reporting(0));
  ini_set('display_errors', FALSE);
}

/**
 * Turn PHP error handling on.
 *
 * We default to error_reporting() here just in
 * case drush_errors_on() is called before drush_errors_off() and
 * the context is not yet set.
 *
 * @arg $errors string
 *   The default error level to set in drush. This error level will be
 *   carried through further drush_errors_on()/off() calls even if not
 *   provided in later calls.
 *
 * @see error_reporting()
 * @see drush_errors_off()
 */
function drush_errors_on($errors = null) {
  if (!isset($errors)) {
    $errors = error_reporting();
  }
  else {
    drush_set_context('DRUSH_ERROR_REPORTING', $errors);
  }
  error_reporting(drush_get_context('DRUSH_ERROR_REPORTING', $errors));
  ini_set('display_errors', TRUE);
}

/**
 * @} End of "defgroup errorhandling".
 */

/**
 * Get the PHP memory_limit value in bytes.
 */
function drush_memory_limit() {
  $value = trim(ini_get('memory_limit'));
  $last = strtolower($value[strlen($value)-1]);
  switch ($last) {
    case 'g':
      $value *= DRUSH_KILOBYTE;
    case 'm':
      $value *= DRUSH_KILOBYTE;
    case 'k':
      $value *= DRUSH_KILOBYTE;
  }

  return $value;
}

/**
 * Unset the named key anywhere in the provided
 * data structure.
 */
function drush_unset_recursive(&$data, $unset_key) {
  if (!empty($data) && is_array($data)) {
    unset($data[$unset_key]);
    foreach ($data as $key => $value) {
      if (is_array($value)) {
        drush_unset_recursive($data[$key], $unset_key);
      }
    }
  }
}

/**
 * Return a list of VCSs reserved files and directories.
 */
function drush_version_control_reserved_files() {
  static $files = FALSE;

  if (!$files) {
    // Also support VCSs that are not drush vc engines.
    $files = array('.git', '.gitignore', '.hg', '.hgignore', '.hgrags');
    $engine_info = drush_get_engines('version_control');
    $vcs = array_keys($engine_info['engines']);
    foreach ($vcs as $name) {
      $version_control = drush_include_engine('version_control', $name);
      $files = array_merge($files, $version_control->reserved_files());
    }
  }

  return $files;
}

/**
 * Generate a random alphanumeric password.  Copied from user.module.
 */
function drush_generate_password($length = 10) {
  // This variable contains the list of allowable characters for the
  // password. Note that the number 0 and the letter 'O' have been
  // removed to avoid confusion between the two. The same is true
  // of 'I', 1, and 'l'.
  $allowable_characters = 'abcdefghijkmnopqrstuvwxyzABCDEFGHJKLMNPQRSTUVWXYZ23456789';

  // Zero-based count of characters in the allowable list:
  $len = strlen($allowable_characters) - 1;

  // Declare the password as a blank string.
  $pass = '';

  // Loop the number of times specified by $length.
  for ($i = 0; $i < $length; $i++) {

    // Each iteration, pick a random character from the
    // allowable string and append it to the password:
    $pass .= $allowable_characters[mt_rand(0, $len)];
  }

  return $pass;
}

/**
 * Form an associative array from a linear array.
 *
 * This function walks through the provided array and constructs an associative
 * array out of it. The keys of the resulting array will be the values of the
 * input array. The values will be the same as the keys unless a function is
 * specified, in which case the output of the function is used for the values
 * instead.
 *
 * @param $array
 *   A linear array.
 * @param $function
 *   A name of a function to apply to all values before output.
 *
 * @return
 *   An associative array.
 */
function drush_map_assoc($array, $function = NULL) {
  // array_combine() fails with empty arrays:
  // http://bugs.php.net/bug.php?id=34857.
  $array = !empty($array) ? array_combine($array, $array) : array();
  if (is_callable($function)) {
    $array = array_map($function, $array);
  }
  return $array;
}
/**
 * Clears completion caches.
 *
 * If called with no parameters the entire complete cache will be cleared.
 * If called with just the $type parameter the global cache for that type will
 * be cleared (in the site context, if any). If called with both $type and
 * $command parameters the command cache of that type will be cleared  (in the
 * site context, if any).
 *
 * This is included in drush.inc as complete.inc is only loaded conditionally.
 *
 * @param $type
 *   The completion type (optional).
 * @param $command
 *   The command name (optional), if command specific cache is to be cleared.
 *   If specifying a command, $type is not optional.
 */
function drush_complete_cache_clear($type = NULL, $command = NULL) {
  require_once DRUSH_BASE_PATH . '/includes/complete.inc';
  if ($type) {
    drush_cache_clear_all(drush_complete_cache_cid($type, $command), 'complete');
    return;
  }
  // No type or command, so clear the entire complete cache.
  drush_cache_clear_all('*', 'complete', TRUE);
}<|MERGE_RESOLUTION|>--- conflicted
+++ resolved
@@ -1196,13 +1196,7 @@
       }
     }
     $command_name = array_shift($args);
-<<<<<<< HEAD
-    $multi_options = drush_get_context('cli');
-    unset($multi_options['php']);
-    unset($multi_options['php-options']);
-=======
     $multi_options = drush_redispatch_get_options();
->>>>>>> 5d9ba1e1
     $backend_options = array();
     if (drush_get_option('pipe') || drush_get_option('interactive')) {
       $backend_options['interactive'] = TRUE;
