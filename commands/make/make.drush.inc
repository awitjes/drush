--- conflicted
+++ resolved
@@ -155,14 +155,12 @@
       'makefile' => 'Filename of the makefile to convert.',
     ),
     'options' => array(
-<<<<<<< HEAD
-      'format' => 'The format to which the make file should be converted. Accepted values include make, composer, and yml.'
-=======
+      'format' => 'The format to which the make file should be converted. Accepted values include make, composer, and yml.',
+/*
       'projects' => $projects,
       'libraries' => $libraries,
       'includes' => 'A list of makefiles to include at build-time.',
-      'format' => 'The format to which the make file should be converted. Accepted values include make, composer, and yml.',
->>>>>>> 3ae42c07
+*/
     ),
     'required-arguments' => TRUE,
     'examples' => array(
@@ -388,7 +386,6 @@
  */
 function drush_make_convert($source) {
   $dest_format = drush_get_option('format', 'yml');
-<<<<<<< HEAD
 
   // Load source data.
   $source_format = pathinfo($source, PATHINFO_EXTENSION);
@@ -443,68 +440,162 @@
       break;
   }
 
-=======
-
-  // Load source data.
-  $source_format = pathinfo($source, PATHINFO_EXTENSION);
-
-  if ($source_format == $dest_format || $source_format == 'lock' && $dest_format == 'composer') {
-    drush_print('The source format cannot be the same as the destination format.');
-  }
-
-  // Obtain drush make $info array, converting if necessary.
-  switch ($source_format) {
-    case 'make':
-    case 'yml':
-    case 'yaml':
-      $info = make_parse_info_file($source);
-      break;
-    case 'lock':
-      $composer_json_file = str_replace('lock', 'json', $source);
-      if (!file_exists($composer_json_file)) {
-        drush_print('Please ensure that a composer.json file is in the same directory as the specified composer.lock file.');
-        return FALSE;
-      }
-      $composer_json = json_decode(make_get_data($composer_json_file), TRUE);
-      $composer_lock = json_decode(make_get_data($source), TRUE);
-      $info = drush_make_convert_composer_to_make($composer_lock, $composer_json);
-      break;
-    case 'json':
-      drush_print('Please use composer.lock instead of composer.json as source for conversion.');
-      return FALSE;
-      break;
-  }
-
-  // Output into destination formation.
-  switch ($dest_format) {
-    case 'yml':
-    case 'yaml':
-      $output = drush_make_convert_make_to_yml($info);
-      break;
-
-    case 'make':
-      foreach ($info['projects'] as $key => $project) {
-        $info['projects'][$key]['_type'] = $info['projects'][$key]['type'];
-      }
-      foreach ($info['libraries'] as $key => $library) {
-        $info['libraries'][$key]['_type'] = 'librarie';
-      }
-      $output = _drush_make_generate_makefile_contents($info['projects'], $info['libraries'], $info['core'], $info['defaults']);
-
-      break;
-
-    case 'composer':
-      $output = drush_make_convert_make_to_composer($info);
-      break;
-  }
-
->>>>>>> 3ae42c07
   drush_print($output);
 }
 
 /**
-<<<<<<< HEAD
-=======
+ * Converts a drush info array to a YAML array.
+ *
+ * @param array $info
+ *   A drush make info array.
+ *
+ * @return string
+ *   A yaml encoded info array.
+ */
+function drush_make_convert_make_to_yml($info) {
+  // Remove incorrect value.
+  unset($info['format']);
+
+  // Replace "*" with "~" for project versions.
+  foreach ($info['projects'] as $key => $project) {
+    if ($project['version'] == '*') {
+      $info['projects'][$key]['version'] = '~';
+    }
+  }
+
+  $dumper = drush_load_engine('outputformat', 'yaml');
+  $output = $dumper->format($info, array());
+
+  return $output;
+}
+
+/**
+ * Converts a drush info array to a composer.json array.
+ *
+ * @param array $info
+ *   A drush make info array.
+ *
+ * @return string
+ *   A json encoded composer.json schema object.
+ */
+function drush_make_convert_make_to_composer($info) {
+  $core_major_version = substr($info['core'], 0, 1);
+  $core_project_name = $core_major_version == 7 ? 'drupal/drupal' : 'drupal/core';
+
+  // Add default projects.
+  $projects = array(
+    'composer/installers' => '^1.0.20',
+    'cweagans/composer-patches' => '~1.0',
+    $core_project_name => str_replace('x', '*', $info['core']),
+  );
+
+  $patches = array();
+
+  // Iterate over projects, populating composer-friendly array.
+  foreach ($info['projects'] as $project_name => $project) {
+    switch ($project['type']) {
+      case 'core':
+        $project['name'] = 'drupal/core';
+        $projects[$project['name']] = str_replace('x', '*', $project['version']);
+        break;
+
+      default:
+        $project['name'] = "drupal/$project_name";
+        $projects[$project['name']] = drush_make_convert_project_to_composer($project, $core_major_version);
+        break;
+    }
+
+    // Add project patches.
+    if (!empty($project['patch'])) {
+      foreach($project['patch'] as $key => $patch) {
+        $patch_description = "Enter {$project['name']} patch #$key description here";
+        $patches[$project['name']][$patch_description] = $patch;
+      }
+    }
+  }
+
+  // Iterate over libraries, populating composer-friendly array.
+  if (!empty($info['libraries'])) {
+    foreach ($info['libraries'] as $library_name => $library) {
+      $library_name = 'Verify project name: ' . $library_name;
+      $projects[$library_name] = drush_make_convert_project_to_composer($library);
+    }
+  }
+
+  $output = array(
+    'name' => 'Enter project name here',
+    'description' => 'Enter project description here',
+    'type' => 'project',
+    'repositories' => array(
+      array('type' => 'composer', 'url' => 'https://packagist.drupal-composer.org'),
+    ),
+    'require' => $projects,
+    'minimum-stability' => 'dev',
+    'prefer-stable' => TRUE,
+    'extra' => array(
+      'installer-paths' => array(
+        'core' => array('type:drupal-core'),
+        'docroot/modules/contrib/{$name}' => array('type:drupal-module'),
+        'docroot/profiles/contrib/{$name}' => array('type:drupal-profile'),
+        'docroot/themes/contrib/{$name}' => array('type:drupal-theme'),
+        'drush/contrib/{$name}' => array('type:drupal-drush'),
+      ),
+      'patches' => $patches,
+    ),
+  );
+
+  $output = json_encode($output, JSON_PRETTY_PRINT | JSON_UNESCAPED_SLASHES);
+
+  return $output;
+}
+
+/**
+ * Converts a make file project array into a composer project version string.
+ *
+ * @param array $original_project
+ *   A project dependency, as defined in a make file.
+ *
+ * @param string $core_major_version
+ *   The major core version. E.g., 6, 7, 8, etc.
+ *
+ * @return string
+ *   The project version, in composer syntax.
+ *
+ */
+function drush_make_convert_project_to_composer($original_project, $core_major_version) {
+  // Typical specified version with major version "x" removed.
+  if (!empty($original_project['version'])) {
+    $version = str_replace('x', '0', $original_project['version']);
+  }
+  // Git branch or revision.
+  elseif (!empty($original_project['download'])) {
+    switch ($original_project['download']['type']) {
+      case 'git':
+        if (!empty($original_project['download']['branch'])) {
+          // @todo Determine if '0' will always be correct.
+          $version = str_replace('x', '0', $original_project['download']['branch']);
+        }
+        if (!empty($original_project['download']['tag'])) {
+          // @todo Determine if '0' will always be correct.
+          $version = str_replace('x', '0', $original_project['download']['tag']);
+        }
+        if (!empty($project['download']['revision'])) {
+          $version .= '#' . $original_project['download']['revision'];
+        }
+        break;
+
+      default:
+        $version = 'Enter correct project name and version number';
+        break;
+    }
+  }
+
+  $version = "$core_major_version." . $version;
+
+  return $version;
+}
+
+/**
  * Converts a composer.lock array into a traditional drush make array.
  *
  * @param array $composer_lock
@@ -613,399 +704,6 @@
   $info['libraries'] = $libraries;
 
   return $info;
-}
-
-/**
- * Converts a drush info array to a composer.json array.
- *
- * @param array $info
- *   A drush make info array.
- *
- * @return string
- *   A json encoded composer.json schema object.
- */
-function drush_make_convert_make_to_composer($info) {
-  $core_major_version = substr($info['core'], 0, 1);
-  $core_project_name = $core_major_version == 7 ? 'drupal/drupal' : 'drupal/core';
-
-  // Add default projects.
-  $projects = array(
-    'composer/installers' => '^1.0.20',
-    'cweagans/composer-patches' => '~1.0',
-    $core_project_name => str_replace('x', '*', $info['core']),
-  );
-
-  $patches = array();
-
-  // Iterate over projects, populating composer-friendly array.
-  foreach ($info['projects'] as $project_name => $project) {
-    switch ($project['type']) {
-      case 'core':
-        $project['name'] = 'drupal/core';
-        $projects[$project['name']] = str_replace('x', '*', $project['version']);
-        break;
-
-      default:
-        $project['name'] = "drupal/$project_name";
-        $projects[$project['name']] = drush_make_convert_project_to_composer($project, $core_major_version);
-        break;
-    }
-
-    // Add project patches.
-    if (!empty($project['patch'])) {
-      foreach($project['patch'] as $key => $patch) {
-        $patch_description = "Enter {$project['name']} patch #$key description here";
-        $patches[$project['name']][$patch_description] = $patch;
-      }
-    }
-  }
-
-  // Iterate over libraries, populating composer-friendly array.
-  if (!empty($info['libraries'])) {
-    foreach ($info['libraries'] as $library_name => $library) {
-      $library_name = 'Verify project name: ' . $library_name;
-      $projects[$library_name] = drush_make_convert_project_to_composer($library, $core_major_version);
-    }
-  }
-
-  $output = array(
-    'name' => 'Enter project name here',
-    'description' => 'Enter project description here',
-    'type' => 'project',
-    'repositories' => array(
-      array('type' => 'composer', 'url' => 'https://packagist.drupal-composer.org'),
-    ),
-    'require' => $projects,
-    'minimum-stability' => 'dev',
-    'prefer-stable' => TRUE,
-    'extra' => array(
-      'installer-paths' => array(
-        'core' => array('type:drupal-core'),
-        'docroot/modules/contrib/{$name}' => array('type:drupal-module'),
-        'docroot/profiles/contrib/{$name}' => array('type:drupal-profile'),
-        'docroot/themes/contrib/{$name}' => array('type:drupal-theme'),
-        'drush/contrib/{$name}' => array('type:drupal-drush'),
-      ),
-      'patches' => $patches,
-    ),
-  );
-
-  $output = json_encode($output, JSON_PRETTY_PRINT | JSON_UNESCAPED_SLASHES);
-
-  return $output;
-}
-
-/**
- * Converts a make file project array into a composer project version string.
- *
- * @param array $original_project
- *   A project dependency, as defined in a make file.
- *
- * @param string $core_major_version
- *   The major core version. E.g., 6, 7, 8, etc.
- *
- * @return string
- *   The project version, in composer syntax.
- *
- */
-function drush_make_convert_project_to_composer($original_project, $core_major_version) {
-  // Typical specified version with major version "x" removed.
-  if (!empty($original_project['version'])) {
-    $version = str_replace('x', '0', $original_project['version']);
-  }
-  // Git branch or revision.
-  elseif (!empty($original_project['download'])) {
-    switch ($original_project['download']['type']) {
-      case 'git':
-        if (!empty($original_project['download']['branch'])) {
-          // @todo Determine if '0' will always be correct.
-          $version = str_replace('x', '0', $original_project['download']['branch']);
-        }
-        if (!empty($original_project['download']['tag'])) {
-          // @todo Determine if '0' will always be correct.
-          $version = str_replace('x', '0', $original_project['download']['tag']);
-        }
-        if (!empty($project['download']['revision'])) {
-          $version .= '#' . $original_project['download']['revision'];
-        }
-        break;
-
-      default:
-        $version = 'Enter correct project name and version number';
-        break;
-    }
-  }
-
-  $version = "$core_major_version." . $version;
-
-  return $version;
-}
-
-/**
->>>>>>> 3ae42c07
- * Converts a drush info array to a YAML array.
- *
- * @param array $info
- *   A drush make info array.
- *
- * @return string
- *   A yaml encoded info array.
- */
-function drush_make_convert_make_to_yml($info) {
-  // Remove incorrect value.
-  unset($info['format']);
-
-  // Replace "*" with "~" for project versions.
-  foreach ($info['projects'] as $key => $project) {
-    if ($project['version'] == '*') {
-      $info['projects'][$key]['version'] = '~';
-    }
-  }
-
-  $dumper = drush_load_engine('outputformat', 'yaml');
-  $output = $dumper->format($info, array());
-
-  return $output;
-<<<<<<< HEAD
-}
-
-/**
- * Converts a drush info array to a composer.json array.
- *
- * @param array $info
- *   A drush make info array.
- *
- * @return string
- *   A json encoded composer.json schema object.
- */
-function drush_make_convert_make_to_composer($info) {
-  $core_major_version = substr($info['core'], 0, 1);
-  $core_project_name = $core_major_version == 7 ? 'drupal/drupal' : 'drupal/core';
-
-  // Add default projects.
-  $projects = array(
-    'composer/installers' => '^1.0.20',
-    'cweagans/composer-patches' => '~1.0',
-    $core_project_name => str_replace('x', '*', $info['core']),
-  );
-
-  $patches = array();
-
-  // Iterate over projects, populating composer-friendly array.
-  foreach ($info['projects'] as $project_name => $project) {
-    switch ($project['type']) {
-      case 'core':
-        $project['name'] = 'drupal/core';
-        $projects[$project['name']] = str_replace('x', '*', $project['version']);
-        break;
-
-      default:
-        $project['name'] = "drupal/$project_name";
-        $projects[$project['name']] = drush_make_convert_project_to_composer($project, $core_major_version);
-        break;
-    }
-
-    // Add project patches.
-    if (!empty($project['patch'])) {
-      foreach($project['patch'] as $key => $patch) {
-        $patch_description = "Enter {$project['name']} patch #$key description here";
-        $patches[$project['name']][$patch_description] = $patch;
-      }
-    }
-  }
-
-  // Iterate over libraries, populating composer-friendly array.
-  if (!empty($info['libraries'])) {
-    foreach ($info['libraries'] as $library_name => $library) {
-      $library_name = 'Verify project name: ' . $library_name;
-      $projects[$library_name] = drush_make_convert_project_to_composer($library);
-    }
-  }
-
-  $output = array(
-    'name' => 'Enter project name here',
-    'description' => 'Enter project description here',
-    'type' => 'project',
-    'repositories' => array(
-      array('type' => 'composer', 'url' => 'https://packagist.drupal-composer.org'),
-    ),
-    'require' => $projects,
-    'minimum-stability' => 'dev',
-    'prefer-stable' => TRUE,
-    'extra' => array(
-      'installer-paths' => array(
-        'core' => array('type:drupal-core'),
-        'docroot/modules/contrib/{$name}' => array('type:drupal-module'),
-        'docroot/profiles/contrib/{$name}' => array('type:drupal-profile'),
-        'docroot/themes/contrib/{$name}' => array('type:drupal-theme'),
-        'drush/contrib/{$name}' => array('type:drupal-drush'),
-      ),
-      'patches' => $patches,
-    ),
-  );
-
-  $output = json_encode($output, JSON_PRETTY_PRINT | JSON_UNESCAPED_SLASHES);
-
-  return $output;
-}
-
-/**
- * Converts a make file project array into a composer project version string.
- *
- * @param array $original_project
- *   A project dependency, as defined in a make file.
- *
- * @param string $core_major_version
- *   The major core version. E.g., 6, 7, 8, etc.
- *
- * @return string
- *   The project version, in composer syntax.
- *
- */
-function drush_make_convert_project_to_composer($original_project, $core_major_version) {
-  // Typical specified version with major version "x" removed.
-  if (!empty($original_project['version'])) {
-    $version = str_replace('x', '0', $original_project['version']);
-  }
-  // Git branch or revision.
-  elseif (!empty($original_project['download'])) {
-    switch ($original_project['download']['type']) {
-      case 'git':
-        if (!empty($original_project['download']['branch'])) {
-          // @todo Determine if '0' will always be correct.
-          $version = str_replace('x', '0', $original_project['download']['branch']);
-        }
-        if (!empty($original_project['download']['tag'])) {
-          // @todo Determine if '0' will always be correct.
-          $version = str_replace('x', '0', $original_project['download']['tag']);
-        }
-        if (!empty($project['download']['revision'])) {
-          $version .= '#' . $original_project['download']['revision'];
-        }
-        break;
-
-      default:
-        $version = 'Enter correct project name and version number';
-        break;
-    }
-  }
-
-  $version = "$core_major_version." . $version;
-
-  return $version;
-}
-
-/**
- * Converts a composer.lock array into a traditional drush make array.
- *
- * @param array $composer_lock
- *   An array of composer.lock data.
- *
- * @param array $composer_json
- *   An array of composer.json data.
- *
- * @return array A traditional drush make info array.
- * A traditional drush make info array.
- */
-function drush_make_convert_composer_to_make($composer_lock, $composer_json) {
-  $info = array(
-    'core' => array(),
-    'api' => 2,
-    'defaults' => array(
-      'projects' => array(
-        'subdir' => 'contrib',
-      ),
-    ),
-    'projects' => array(),
-    'libraries' => array(),
-  );
-
-  // The make generation function requires that projects be grouped by type,
-  // or else duplicative project groups will be created.
-  $core = array();
-  $modules = array();
-  $themes = array();
-  $profiles = array();
-  $libraries = array();
-  foreach ($composer_lock['packages'] as $key => $package) {
-    if (strpos($package['name'], 'drupal/') === 0 && in_array($package['type'], array('drupal-core', 'drupal-theme', 'drupal-module', 'drupal-profile'))) {
-      $project_name = str_replace('drupal/', '', $package['name']);
-
-      switch ($package['type']) {
-        case 'drupal-core':
-          $project_name = 'drupal';
-          $group =& $core;
-          $group[$project_name]['type'] = 'core';
-          $info['core'] = substr($package['version'], 0, 1) . '.x';
-          break;
-        case 'drupal-theme':
-          $group =& $themes;
-          $group[$project_name]['type'] = 'theme';
-          break;
-        case 'drupal-module':
-          $group =& $modules;
-          $group[$project_name]['type'] = 'module';
-          break;
-        case 'drupal-profile':
-          $group =& $profiles;
-          $group[$project_name]['type'] = 'profile';
-          break;
-      }
-
-      $group[$project_name]['download']['type'] = 'git';
-      $group[$project_name]['download']['url'] = $package['source']['url'];
-      // Dev versions should use git branch + revision, otherwise a tag is used.
-      if (strstr($package['version'], 'dev')) {
-        // Change 'dev-' prefix to '-dev' suffix.
-        if (strpos($package['version'], 'dev-') === 0) {
-          $group[$project_name]['download']['branch'] = str_replace('dev-', '', $package['version']) . '-dev';
-        }
-        // Otherwise, leave as is. Version may already use '-dev' suffix.
-        else {
-          $group[$project_name]['download']['branch'] = $package['version'];
-        }
-        $group[$project_name]['download']['revision'] = $package['source']['reference'];
-      }
-      elseif ($package['type'] == 'drupal-core') {
-        // For 7.x tags, replace 7.xx.0 with 7.xx.
-        if ($info['core'] == '7.x') {
-          $group[$project_name]['download']['tag']= substr($package['version'], 0, 4);
-        }
-        else {
-          $group[$project_name]['download']['tag'] = $package['version'];
-        }
-      }
-      else {
-        // Make tag versioning drupal-friendly. 8.1.0-alpha1 => 8.x-1.0-alpha1.
-        $major_version = substr($package['version'], 0 ,1);
-        $the_rest = substr($package['version'], 2, strlen($package['version']));
-        $group[$project_name]['download']['tag'] = "$major_version.x-$the_rest";
-      }
-
-      if (!empty($package['extra']['patches_applied'])) {
-        foreach ($package['extra']['patches_applied'] as $desc => $url) {
-          $group[$project_name]['patch'][] = $url;
-        }
-      }
-    }
-    // Include any non-drupal libraries that exist in both .lock and .json.
-    elseif (!in_array($package['type'], array('composer-plugin', 'metapackage'))
-      && array_key_exists($package['name'], $composer_json['require'])) {
-      $project_name = $package['name'];
-      $libraries[$project_name]['type'] = 'library';
-      $libraries[$project_name]['download']['type'] = 'git';
-      $libraries[$project_name]['download']['url'] = $package['source']['url'];
-      $libraries[$project_name]['download']['branch'] = $package['version'];
-      $libraries[$project_name]['download']['revision'] = $package['source']['reference'];
-    }
-  }
-
-  $info['projects'] = $core + $modules + $themes;
-  $info['libraries'] = $libraries;
-
-  return $info;
-=======
->>>>>>> 3ae42c07
 }
 
 /**
