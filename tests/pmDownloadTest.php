<?php

/**
  * pm-download testing
  */
class pmDownloadCase extends Drush_CommandTestCase {
  public function testPmDownload() {
    $this->drush('pm-download', array('devel'), array('cache' => NULL, 'skip' => NULL)); // No FirePHP
    $this->assertFileExists(UNISH_SANDBOX . '/devel/README.txt');
  }

  // @todo Test pure drush commandfile projects. They get special destination.
  public function testDestination() {
    // Setup two Drupal sites. Skip install for speed.
    $sites = $this->setUpDrupal(2, FALSE);
    $uri = key($sites);
    $root = $this->webroot();

    $devel_options = array(
      'cache' => NULL,
      'skip' => NULL, // No FirePHP
      'invoke' => NULL, // invoke from script: do not verify options
    );

    // Default to sites/all
    $options = array(
      'root' => $root,
      'uri' => $uri,
    ) + $devel_options;
    $this->drush('pm-download', array('devel'), $options);
    $this->assertFileExists($root . '/sites/all/modules/devel/README.txt');

    //  --use-site-dir
    $this->drush('pm-download', array('devel'), $options + array('use-site-dir' => NULL));
    $this->assertFileExists("$root/sites/$uri/modules/devel/README.txt");
    unish_file_delete_recursive("$root/sites/$uri/modules/devel");

    // If we are in site specific dir, then download belongs there.
    $path_stage = "$root/sites/$uri";
<<<<<<< HEAD
    mkdir("$path_stage/modules");
    $options = $devel_options;
    $this->drush('pm-download', array('devel'), $options, NULL, $path_stage);
    $this->assertFileExists($path_stage . '/modules/devel/README.txt');

    // --destination with absolute path.
    $destination = UNISH_SANDBOX . '/test-destination1';
    mkdir($destination);
    $options = array(
      'destination' => $destination,
    ) + $devel_options;
    $this->drush('pm-download', array('devel'), $options);
    $this->assertFileExists($destination . '/devel/README.txt');

    // --destination with a relative path.
    $destination = 'test-destination2';
    mkdir(UNISH_SANDBOX . '/' . $destination);
    $options = array(
      'destination' => $destination,
    ) + $devel_options;
    $this->drush('pm-download', array('devel'), $options);
    $this->assertFileExists(UNISH_SANDBOX . '/' . $destination . '/devel/README.txt');
=======
    // gets created by --use-site-dir above,
    // mkdir("$path_stage/modules");
    $this->drush('pm-download', array('devel'), array('cache' => NULL, 'skip' => NULL, 'invoke' => NULL), NULL, $path_stage);
    $this->assertFileExists($path_stage . '/modules/devel/README.txt');

   // --select. Specify 6.x since that has so many releases.
    $this->drush('pm-download', array('devel-6.x'), array('cache' => NULL, 'no' => NULL, 'select' => NULL));
    $items = $this->getOutputAsList();
    $output = $this->getOutput();
    $this->assertLessThanOrEqual(7, count($items), '--select offerred no more than 3 options.');
    $this->assertContains('dev', $output, 'Dev release was shown by --select.');

    // --select --all. Specify 6.x since that has so many releases.
    $this->drush('pm-download', array('devel-6.x'), array('cache' => NULL, 'no' => NULL, 'all' => NULL, 'select' => NULL));
    $items = $this->getOutputAsList();
    $output = $this->getOutput();
    $this->assertGreaterThanOrEqual(20, count($items), '--select --all offerred at least 16 options.');
    $this->assertContains('6.x-1.5', $output, 'Assure that --all lists very old releases.');
>>>>>>> 4c6becbc
  }
}<|MERGE_RESOLUTION|>--- conflicted
+++ resolved
@@ -16,13 +16,14 @@
     $uri = key($sites);
     $root = $this->webroot();
 
+    // Common options for the invocations below.
     $devel_options = array(
       'cache' => NULL,
       'skip' => NULL, // No FirePHP
       'invoke' => NULL, // invoke from script: do not verify options
     );
 
-    // Default to sites/all
+    // Default to sites/all.
     $options = array(
       'root' => $root,
       'uri' => $uri,
@@ -31,14 +32,16 @@
     $this->assertFileExists($root . '/sites/all/modules/devel/README.txt');
 
     //  --use-site-dir
-    $this->drush('pm-download', array('devel'), $options + array('use-site-dir' => NULL));
+    // Expand above $options.
+    $options += array('use-site-dir' => NULL);
+    $this->drush('pm-download', array('devel'), $options);
     $this->assertFileExists("$root/sites/$uri/modules/devel/README.txt");
     unish_file_delete_recursive("$root/sites/$uri/modules/devel");
 
     // If we are in site specific dir, then download belongs there.
     $path_stage = "$root/sites/$uri";
-<<<<<<< HEAD
-    mkdir("$path_stage/modules");
+    // gets created by --use-site-dir above,
+    // mkdir("$path_stage/modules");
     $options = $devel_options;
     $this->drush('pm-download', array('devel'), $options, NULL, $path_stage);
     $this->assertFileExists($path_stage . '/modules/devel/README.txt');
@@ -60,25 +63,26 @@
     ) + $devel_options;
     $this->drush('pm-download', array('devel'), $options);
     $this->assertFileExists(UNISH_SANDBOX . '/' . $destination . '/devel/README.txt');
-=======
-    // gets created by --use-site-dir above,
-    // mkdir("$path_stage/modules");
-    $this->drush('pm-download', array('devel'), array('cache' => NULL, 'skip' => NULL, 'invoke' => NULL), NULL, $path_stage);
-    $this->assertFileExists($path_stage . '/modules/devel/README.txt');
+}
 
-   // --select. Specify 6.x since that has so many releases.
-    $this->drush('pm-download', array('devel-6.x'), array('cache' => NULL, 'no' => NULL, 'select' => NULL));
+public function testSelect() {
+    $options = array(
+      'cache' => NULL,
+      'no' => NULL,
+      'select' => NULL,
+    );
+    // --select. Specify 6.x since that has so many releases.
+    $this->drush('pm-download', array('devel-6.x'), $options);
     $items = $this->getOutputAsList();
     $output = $this->getOutput();
     $this->assertLessThanOrEqual(7, count($items), '--select offerred no more than 3 options.');
     $this->assertContains('dev', $output, 'Dev release was shown by --select.');
 
     // --select --all. Specify 6.x since that has so many releases.
-    $this->drush('pm-download', array('devel-6.x'), array('cache' => NULL, 'no' => NULL, 'all' => NULL, 'select' => NULL));
+    $this->drush('pm-download', array('devel-6.x'), $options + array('all' => NULL));
     $items = $this->getOutputAsList();
     $output = $this->getOutput();
     $this->assertGreaterThanOrEqual(20, count($items), '--select --all offerred at least 16 options.');
     $this->assertContains('6.x-1.5', $output, 'Assure that --all lists very old releases.');
->>>>>>> 4c6becbc
   }
 }