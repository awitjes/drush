--- conflicted
+++ resolved
@@ -2,11 +2,7 @@
 # we merge the tags on that branch when necessary
 upstream-branch = master
 # and we merge the upstream branch here when we upgrade the package
-<<<<<<< HEAD
 debian-branch = debian-master
-=======
-debian-branch = debian
 
 export-dir = build-area/
-tarball-dir = build-area/tarballs/
->>>>>>> 5f12e652
+tarball-dir = build-area/tarballs/